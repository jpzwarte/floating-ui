describe('Popper.js', function() {
    // define modules paths
    require.config({
        paths: {
            popper: 'base/.tmp/popper'
        }
    });

    var TestPopper;

    it('loads the AMD module', function(done) {
        require(['popper'], function(Popper) {
            TestPopper = Popper;
            expect(Popper).toBeDefined();
            done();
        });
    });

    it('can access the AMD module to create a new instance', function() {
        // append popper element
        var popper = document.createElement('div');
        popper.style.width = '100px';
        popper.style.height = '100px';
        jasmineWrapper.appendChild(popper);

        // append trigger element
        var trigger = document.createElement('div');
        jasmineWrapper.appendChild(trigger);

        // initialize new popper instance
        var pop = new TestPopper(trigger, popper);

        expect(pop).toBeDefined();
    });

    it('inits a bottom popper', function() {
        var reference = appendNewRef(1);
        var popper    = appendNewPopper(2);

        var pop = new TestPopper(reference, popper);

        var top = popper.getBoundingClientRect().top;
        expect(top).toBeApprox(51);

        pop.destroy();
    });

    it('inits a bottom-start popper', function(done) {
        var reference = appendNewRef(1);
        reference.style.marginLeft = '200px';
        var popper    = appendNewPopper(2);

        new TestPopper(reference, popper, {placement: 'bottom-start'}).onCreate(function(pop) {
            expect(popper.getBoundingClientRect().left).toBeApprox(reference.getBoundingClientRect().left);
            pop.destroy();
            done();
        });
    });

    it('inits a right popper', function(done) {
        var reference = appendNewRef(1);
        var popper    = appendNewPopper(2);

        new TestPopper(reference, popper, {
            placement: 'right'
        }).onCreate(function(pop) {
            var left    = popper.getBoundingClientRect().left;
            var local   = 92;
            var ci      = 110;
            expect([local, ci]).toContain(left);

            pop.destroy();
            done();
        });

    });

    it('inits a popper inside a scrolling div, contained in a relative div', function(done) {
        var relative = document.createElement('div');
        relative.style.height = '800px';
        relative.style.width = '800px';
        jasmineWrapper.appendChild(relative);

        var scrolling = document.createElement('div');
        scrolling.style.width = '800px';
        scrolling.style.height = '800px';
        scrolling.style.overflow = 'auto';
        relative.appendChild(scrolling);

        var superHigh = document.createElement('div');
        superHigh.style.width = '800px';
        superHigh.style.height = '1600px';
        scrolling.appendChild(superHigh);

        var ref = appendNewRef(1, 'ref', superHigh);
        var popper = appendNewPopper(2, 'popper', superHigh);

        scrolling.scrollTop = 500;
        new TestPopper(ref, popper).onCreate(function(pop) {
            var top = popper.getBoundingClientRect().top;
            expect(top).toBeApprox(-449);
            pop.destroy();
            done();
        });

    });

    it('inits a popper inside a body, with its reference element inside a relative div', function(done) {
        var relative = document.createElement('div');
        relative.style.position = 'relative';
        relative.style.margin = '20px';
        jasmineWrapper.appendChild(relative);

        var ref = appendNewRef(1, 'ref', relative);
        var popper = appendNewPopper(2, 'popper');

        new TestPopper(ref, popper).onCreate(function(pop) {
            expect(popper.getBoundingClientRect().top).toBeApprox(63);
            expect(popper.getBoundingClientRect().left).toBeApprox(5);
            pop.destroy();
            done();
        });

    });

    it('inits a popper inside a scrolled body, with its reference element inside a relative div', function(done) {
        var relative = document.createElement('div');
        relative.style.position = 'relative';
        relative.style.margin = '20px';
        relative.style.height = '300vh';
        jasmineWrapper.appendChild(relative);
        document.body.scrollTop = 800;

        var ref = appendNewRef(1, 'ref', relative);
        ref.style.marginTop = '200px';
        var popper = appendNewPopper(2, 'popper');

        new TestPopper(ref, popper).onCreate(function(pop) {
            expect(popper.getBoundingClientRect().top).toBeApprox(-800 + 263);
            expect(popper.getBoundingClientRect().left).toBeApprox(5);
            pop.destroy();
            done();
        });
    });

    it('inits a popper inside a scrolled body, with its reference element inside a scrolling div, wrapped in a relative div', function(done) {
        var relative = document.createElement('div');
        relative.style.position = 'relative';
        relative.style.margin = '20px';
        relative.style.height = '200vh';
        jasmineWrapper.appendChild(relative);
        document.body.scrollTop = 800;

        var scrolling = document.createElement('div');
        scrolling.style.width = '800px';
        scrolling.style.height = '800px';
        scrolling.style.overflow = 'auto';
        relative.appendChild(scrolling);

        var superHigh = document.createElement('div');
        superHigh.style.width = '800px';
        superHigh.style.height = '1600px';
        scrolling.appendChild(superHigh);

        scrolling.scrollTop = 500;

        var ref = appendNewRef(1, 'ref', scrolling);
        ref.style.marginTop = '200px';
        var popper = appendNewPopper(2, 'popper');

        new TestPopper(ref, popper).onCreate(function(pop) {
            expect(popper.getBoundingClientRect().top).toBeApprox(ref.getBoundingClientRect().bottom + 5);
            expect(popper.getBoundingClientRect().left).toBeApprox(5);
            pop.destroy();
            done();
        });
    });

    it('inits a popper near a reference element, both inside a fixed element, inside a scrolled body', function(done) {
        var fixed = document.createElement('div');
        fixed.style.position = 'fixed';
        fixed.style.margin = '20px';
        fixed.style.height = '50px';
        fixed.style.width = '100%';
        jasmineWrapper.appendChild(fixed);

        var relative = document.createElement('div');
        relative.style.position = 'relative';
        relative.style.margin = '20px';
        relative.style.height = '200vh';
        jasmineWrapper.appendChild(relative);
        document.body.scrollTop = 800;

        var ref = appendNewRef(1, 'ref', fixed);
        var popper = appendNewPopper(2, 'popper', fixed);

        new TestPopper(ref, popper).onCreate(function(pop) {
            expect(popper.getBoundingClientRect().top).toBeApprox(83);
            expect(popper.getBoundingClientRect().left).toBeApprox(5);
            pop.destroy();
            done();
        });
    });

    it('inits a popper near a reference element, both inside a fixed element with CSS transforms, inside a scrolled body', function(done) {
        var fixed = document.createElement('div');
        fixed.style.position = 'fixed';
        fixed.style.margin = '20px';
        fixed.style.height = '50px';
        fixed.style.width = '100%';
        fixed.style.transform = 'translateX(0)';
        jasmineWrapper.appendChild(fixed);

        var relative = document.createElement('div');
        relative.style.position = 'relative';
        relative.style.margin = '20px';
        relative.style.height = '200vh';
        jasmineWrapper.appendChild(relative);
        document.body.scrollTop = 800;

        var ref = appendNewRef(1, 'ref', fixed);
        var popper = appendNewPopper(2, 'popper', fixed);

        new TestPopper(ref, popper).onCreate(function(pop) {
            expect(popper.getBoundingClientRect().top).toBeApprox(83);
            expect(popper.getBoundingClientRect().left).toBeApprox(33);
            pop.destroy();
            done();
        });
    });

    it('inits a popper near a reference element, both inside a fixed element on bottom of viewport, inside a scrolled body', function(done) {
        var fixed = document.createElement('div');
        fixed.style.position = 'fixed';
        fixed.style.bottom = '0';
        fixed.style.height = '38px';
        fixed.style.width = '100%';
        jasmineWrapper.appendChild(fixed);

        var relative = document.createElement('div');
        relative.style.position = 'relative';
        relative.style.margin = '20px';
        relative.style.height = '200vh';
        jasmineWrapper.appendChild(relative);
        document.body.scrollTop = 800;

        var ref = appendNewRef(1, 'ref', fixed);
        var popper = appendNewPopper(2, 'popper', fixed);

        new TestPopper(ref, popper, { placement: 'top' }).onCreate(function(pop) {
            var local = 727;
            var ci = 740;
            expect([local, ci]).toContain(popper.getBoundingClientRect().top);
            expect(popper.getBoundingClientRect().left).toBeApprox(5);
            expect(popper.getAttribute('x-placement')).toBe('top');
            pop.destroy();
            done();
        });
    });

    it('inits a popper and destroy it using its callback', function(done) {
        var reference = appendNewRef(1);
        var popper    = appendNewPopper(2);

        new TestPopper(reference, popper).onCreate(function(pop) {
            pop.destroy();
            expect(popper.style.top).toBe('');
            done();
        });
    });

    it('creates a popper and sets an onUpdate callback', function(done) {
        var reference = appendNewRef(1);
        var popper    = appendNewPopper(2, 'react');

        var pop = new TestPopper(reference, popper, {
            modifiers: {
                applyStyle: { enabled: false }
            }
        }).onUpdate(function(data) {
            expect(data.offsets.popper.top).toBeApprox(46);
            jasmineWrapper.removeChild(data.instance.popper);
            data.instance.destroy();
            done();
        });

        window.setTimeout(function() {
            pop.update();
            // simulates update
            window.dispatchEvent(new Event('resize'));
        }, 500);
    });

    it('creates a popper with an empty form as parent, then auto remove it on destroy', function(done) {
        var form      = document.createElement('form');
        var reference = appendNewRef(1, 'ref', form);
        var popper    = appendNewPopper(2, 'test', form);
        jasmineWrapper.appendChild(form);

        new TestPopper(reference, popper, { removeOnDestroy: true }).onCreate(function(instance) {
            expect(instance.popper).toBeDefined();
            expect(instance.popper.innerText).toBe('test');
            instance.destroy();
            expect(document.contains(instance.popper)).toBeFalsy();
            done();
        });
    });

    it('creates a popper with a not empty form as parent, then auto remove it on destroy', function(done) {
        var form   = document.createElement('form');
        var input  = document.createElement('input');
        var popper = appendNewPopper(2, 'test', form);
        form.appendChild(input);
        var reference = appendNewRef(1, 'ref', form);
        jasmineWrapper.appendChild(form);

        new TestPopper(reference, popper, { removeOnDestroy: true }).onCreate(function(instance) {
            expect(instance.popper).toBeDefined();
            expect(instance.popper.innerText).toBe('test');
            instance.destroy();
            expect(document.contains(instance.popper)).toBeFalsy();
            done();
        });
    });

    it('creates a popper and make sure it\'s position is correct on init', function(done) {
        var reference = appendNewRef(1);
        var popper = appendNewPopper(2, 'popper');

        new TestPopper(
            reference,
            popper,
            { placement: 'right', removeOnDestroy: true }
        ).onCreate(function(instance) {
            instance.update();
<<<<<<< HEAD
            var local = 92;
            var ci = 110;
            expect([local, ci]).toContain(instance.popper.getBoundingClientRect().left);
=======
            var local = 87;
            var ci = 105;
            expect([local, ci]).toContain(instance._popper.getBoundingClientRect().left);
            instance.destroy();
            done();
        });
    });

    it('inits a popper inside a scrolled body, with its reference element inside a scrolling div, wrapped in a relative div', function(done) {
        var relative = document.createElement('div');
        relative.style.position = 'relative';
        relative.style.margin = '20px';
        relative.style.height = '200vh';
        relative.style.paddingTop = '100px';
        relative.style.backgroundColor = 'yellow';
        jasmineWrapper.appendChild(relative);
        document.body.scrollTop = 100;

        var scrolling = document.createElement('div');
        scrolling.style.width = '100%';
        scrolling.style.height = '100vh';
        scrolling.style.overflow = 'auto';
        scrolling.style.backgroundColor = 'green';
        relative.appendChild(scrolling);

        var superHigh = document.createElement('div');
        superHigh.style.width = '1px';
        superHigh.style.float = 'right';
        superHigh.style.height = '300vh';
        scrolling.appendChild(superHigh);

        scrolling.scrollTop = 100;

        var ref = appendNewRef(1, 'ref', scrolling);
        ref.style.width = '100px';
        ref.style.height = '100px';
        ref.style.marginTop = '100px';
        var popper = appendNewPopper(2, 'popper', scrolling);

        new TestPopper(ref, popper, { placement: 'right-start', boundariesElement: scrolling }).onCreate(function(pop) {
            expect(popper.getBoundingClientRect().top).toBeApprox(ref.getBoundingClientRect().top + 5);
            expect(popper.getBoundingClientRect().left).toBeApprox(153);

            pop.destroy();
            done();
        });
    });

    it('creates a popper with an HTML node as content', function(done) {
        var reference = appendNewRef(1);
        reference.style.marginLeft = '700px';
        var popperContent = document.createElement('div');
        popperContent.style.width = '700px';
        popperContent.innerText = 'popper';

        new TestPopper(
            reference,
            { contentType: 'node', content: popperContent },
            { placement: 'left', removeOnDestroy: true }
        ).onCreate(function(instance) {
            expect(instance._popper.getBoundingClientRect().left).toBe(543);
>>>>>>> a44c32cb
            instance.destroy();
            done();
        });
    });

    it('creates a popper with a custom modifier that should hide it', function(done) {
        var reference = appendNewRef(1);
        var popper    = appendNewPopper(2);

        function hidePopper(data) {
            data.styles.display = 'none';
            return data;
        }

        var options = {
            modifiers: {
                hidePopper: { order: 690, enabled: true, function: hidePopper }
            },
        };

        new TestPopper(reference, popper, options).onCreate(function(pop) {
            expect(popper.style.display).toBe('none');
            pop.destroy();
            done();
        });
    });


    it('creates a popper with a custom modifier that set its top to 3px', function(done) {
        var reference = appendNewRef(1);
        var popper    = appendNewPopper(2);

        function movePopper(data) {
            data.styles.top = '3px';
            return data;
        }

        var options = {
            modifiers: {
                movePopper: { order: 690, enabled: true, function: movePopper }
            },
        };

        new TestPopper(reference, popper, options).onCreate(function(pop) {
            expect(popper.style.top).toBe('3px');
            pop.destroy();
            done();
        });
    });
});<|MERGE_RESOLUTION|>--- conflicted
+++ resolved
@@ -286,9 +286,7 @@
 
         window.setTimeout(function() {
             pop.update();
-            // simulates update
-            window.dispatchEvent(new Event('resize'));
-        }, 500);
+        }, 200);
     });
 
     it('creates a popper with an empty form as parent, then auto remove it on destroy', function(done) {
@@ -332,15 +330,9 @@
             popper,
             { placement: 'right', removeOnDestroy: true }
         ).onCreate(function(instance) {
-            instance.update();
-<<<<<<< HEAD
             var local = 92;
             var ci = 110;
             expect([local, ci]).toContain(instance.popper.getBoundingClientRect().left);
-=======
-            var local = 87;
-            var ci = 105;
-            expect([local, ci]).toContain(instance._popper.getBoundingClientRect().left);
             instance.destroy();
             done();
         });
@@ -386,25 +378,6 @@
         });
     });
 
-    it('creates a popper with an HTML node as content', function(done) {
-        var reference = appendNewRef(1);
-        reference.style.marginLeft = '700px';
-        var popperContent = document.createElement('div');
-        popperContent.style.width = '700px';
-        popperContent.innerText = 'popper';
-
-        new TestPopper(
-            reference,
-            { contentType: 'node', content: popperContent },
-            { placement: 'left', removeOnDestroy: true }
-        ).onCreate(function(instance) {
-            expect(instance._popper.getBoundingClientRect().left).toBe(543);
->>>>>>> a44c32cb
-            instance.destroy();
-            done();
-        });
-    });
-
     it('creates a popper with a custom modifier that should hide it', function(done) {
         var reference = appendNewRef(1);
         var popper    = appendNewPopper(2);
@@ -427,7 +400,6 @@
         });
     });
 
-
     it('creates a popper with a custom modifier that set its top to 3px', function(done) {
         var reference = appendNewRef(1);
         var popper    = appendNewPopper(2);
