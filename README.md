--- conflicted
+++ resolved
@@ -28,21 +28,10 @@
 
 | Source   |                                              |
 |:---------|:---------------------------------------------|
-<<<<<<< HEAD
-| npm      | `npm install popper.js@1 --save`             |
-| Bower    | `bower install popper.js#~1 --save`          |
+| npm      | `npm install popper.js@2 --save`             |
+| Bower    | `bower install popper.js#~2 --save`          |
 | jsDelivr | `http://www.jsdelivr.com/projects/popper.js` |
 
-=======
-| NPM      | `npm install popper.js@0 --save`             |
-| Bower    | `bower install popper.js#~0 --save`          |
-| jsDelivr | `http://www.jsdelivr.com/projects/popper.js` |
-
-> **Heads up!** We are working on the v1.0.0 release of Popper.js, make sure to install the latest v0.* if you want to stay on the stable version!
-
-### Basic usage
-Create a popper near a button:
->>>>>>> b1261ed2
 
 ### Usage
 Given an existing popper, ask Popper.js to position it near its button
@@ -61,25 +50,34 @@
 
 ### Callbacks
 ```js
-var reference = document.querySelector('.my-button');
-var popper = document.querySelector('.my-popper');
-var anotherPopper = new Popper(reference, popper).onCreate((instance) => {
-  // instance is Popper.js instance
-}).onUpdate((data) => {
-  // data is an object containing all the informations computed by Popper.js and used to style the popper and its arrow
+const reference = document.querySelector('.my-button');
+const popper = document.querySelector('.my-popper');
+new Popper(reference, popper)
+.onCreate((data) => {
+    // data is an object containing all the informations computed
+    // by Popper.js and used to style the popper and its arrow
+})
+.onUpdate((data) => {
+  // same as `onCreate` but called on subsequent updates
 });
 ```
 
-### React.js and Ember.js integration
+### React, AngularJS and Ember.js integration
 If you prefer to let your framework apply the styles to your DOM objects, you can follow an approach like the one below:
 ```js
-var reference = document.querySelector('.my-button');
-var popper = document.querySelector('.my-popper');
-var anotherPopper = new Popper(reference, popper, {
-    modifiers: { applyStyle: { enabled: false } } // prevent Popper.js from applying styles to your DOM
-}).onUpdate((data) => {
-  // export data in your framework and use its content to apply the style to your popper
-});
+function applyReactStyle(data) {
+    // export data in your framework and use its content to apply the style to your popper
+}
+
+const reference = document.querySelector('.my-button');
+const popper = document.querySelector('.my-popper');
+new Popper(reference, popper, {
+    // prevent Popper.js from applying styles to your DOM disabling `applyStyle`
+    modifiers: { applyStyle: { enabled: false } }
+})
+.onCreate(applyReactStyle)
+.onUpdate(applyReactStyle);
+
 ```
 You can find a fully working React.js component visiting this gist:  
 https://gist.github.com/FezVrasta/6533adf4358a6927b48f7478706a5f23
